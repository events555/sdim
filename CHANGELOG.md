--- conflicted
+++ resolved
@@ -47,7 +47,12 @@
 
 ### Added
 - Add empty `surface_code.ipynb` to examples
-<<<<<<< HEAD
+- Add Optional `stabilizer_tableau` to `MeasurementResult` dataclass 
+- Add `record_tableau` argument to `simulate()` to record final stabilizer tableau before measurement
+- Add unit test for SWAP gate
+- Add automated GitHub action workflow for PyPi deployment from `main` and `dev` branch to PyPi and TestPyPi respectively
+
+[1.2.0]: https://github.com/events555/sdim/releases/tag/v1.2.0
 
 ## [1.3.0] - 2025-02-02
 
@@ -59,12 +64,4 @@
 - Update `circuit_io.py`  to support named parameters single-qudit gates.
 - Included support for inverse symbol of Hadamard in the Cirq circuit diagram.
 
-[1.3.0]: https://github.com/events555/sdim/releases/tag/v1.3.0
-=======
-- Add Optional `stabilizer_tableau` to `MeasurementResult` dataclass 
-- Add `record_tableau` argument to `simulate()` to record final stabilizer tableau before measurement
-- Add unit test for SWAP gate
-- Add automated GitHub action workflow for PyPi deployment from `main` and `dev` branch to PyPi and TestPyPi respectively
-
-[1.2.0]: https://github.com/events555/sdim/releases/tag/v1.2.0
->>>>>>> 38d4a0a5
+[1.3.0]: https://github.com/events555/sdim/releases/tag/v1.3.0